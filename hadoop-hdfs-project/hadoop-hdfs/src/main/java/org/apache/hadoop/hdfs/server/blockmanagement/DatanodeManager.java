--- conflicted
+++ resolved
@@ -32,11 +32,8 @@
 import org.apache.hadoop.hdfs.protocol.*;
 import org.apache.hadoop.hdfs.protocol.HdfsConstants.DatanodeReportType;
 import org.apache.hadoop.hdfs.server.blockmanagement.DatanodeDescriptor.BlockTargetPair;
-<<<<<<< HEAD
-=======
 import org.apache.hadoop.hdfs.server.blockmanagement.DatanodeDescriptor.CachedBlocksList;
 import org.apache.hadoop.hdfs.server.namenode.CachedBlock;
->>>>>>> fbf12270
 import org.apache.hadoop.hdfs.server.namenode.HostFileManager;
 import org.apache.hadoop.hdfs.server.namenode.HostFileManager.Entry;
 import org.apache.hadoop.hdfs.server.namenode.HostFileManager.EntrySet;
@@ -123,7 +120,6 @@
   
   /** Whether or not to avoid using stale DataNodes for reading */
   private final boolean avoidStaleDataNodesForRead;
-<<<<<<< HEAD
 
   /**
    * Whether or not to avoid using stale DataNodes for writing.
@@ -150,40 +146,12 @@
 
   private final boolean checkIpHostnameInRegistration;
   /**
-=======
-
-  /**
-   * Whether or not to avoid using stale DataNodes for writing.
-   * Note that, even if this is configured, the policy may be
-   * temporarily disabled when a high percentage of the nodes
-   * are marked as stale.
-   */
-  private final boolean avoidStaleDataNodesForWrite;
-
-  /**
-   * When the ratio of stale datanodes reaches this number, stop avoiding 
-   * writing to stale datanodes, i.e., continue using stale nodes for writing.
-   */
-  private final float ratioUseStaleDataNodesForWrite;
-  
-  /** The number of stale DataNodes */
-  private volatile int numStaleNodes;
-  
-  /**
-   * Whether or not this cluster has ever consisted of more than 1 rack,
-   * according to the NetworkTopology.
-   */
-  private boolean hasClusterEverBeenMultiRack = false;
-
-  private final boolean checkIpHostnameInRegistration;
-  /**
    * Whether we should tell datanodes what to cache in replies to
    * heartbeat messages.
    */
   private boolean shouldSendCachingCommands = false;
 
   /**
->>>>>>> fbf12270
    * The number of datanodes for each software version. This list should change
    * during rolling upgrades.
    * Software version -> Number of datanodes with this version
@@ -191,8 +159,6 @@
   private HashMap<String, Integer> datanodesSoftwareVersions =
     new HashMap<String, Integer>(4, 0.75f);
   
-<<<<<<< HEAD
-=======
   /**
    * The minimum time between resending caching directives to Datanodes,
    * in milliseconds.
@@ -203,24 +169,15 @@
    */
   private final long timeBetweenResendingCachingDirectivesMs;
   
->>>>>>> fbf12270
   DatanodeManager(final BlockManager blockManager, final Namesystem namesystem,
       final Configuration conf) throws IOException {
     this.namesystem = namesystem;
     this.blockManager = blockManager;
-<<<<<<< HEAD
-    
-    this.heartbeatManager = new HeartbeatManager(namesystem, blockManager, conf);
-
-    networktopology = NetworkTopology.getInstance(conf);
-
-=======
      
     networktopology = NetworkTopology.getInstance(conf);
 
     this.heartbeatManager = new HeartbeatManager(namesystem, blockManager, conf);
 
->>>>>>> fbf12270
     this.defaultXferPort = NetUtils.createSocketAddr(
           conf.get(DFSConfigKeys.DFS_DATANODE_ADDRESS_KEY,
               DFSConfigKeys.DFS_DATANODE_ADDRESS_DEFAULT)).getPort();
@@ -294,12 +251,9 @@
         DFSConfigKeys.DFS_NAMENODE_USE_STALE_DATANODE_FOR_WRITE_RATIO_KEY +
         " = '" + ratioUseStaleDataNodesForWrite + "' is invalid. " +
         "It should be a positive non-zero float value, not greater than 1.0f.");
-<<<<<<< HEAD
-=======
     this.timeBetweenResendingCachingDirectivesMs = conf.getLong(
         DFSConfigKeys.DFS_NAMENODE_PATH_BASED_CACHE_RETRY_INTERVAL_MS,
         DFSConfigKeys.DFS_NAMENODE_PATH_BASED_CACHE_RETRY_INTERVAL_MS_DEFAULT);
->>>>>>> fbf12270
   }
 
   private static long getStaleIntervalFromConf(Configuration conf,
@@ -470,11 +424,6 @@
   }
 
 
-<<<<<<< HEAD
-  /** Get a datanode descriptor given corresponding storageID */
-  DatanodeDescriptor getDatanode(final String storageID) {
-    return datanodeMap.get(storageID);
-=======
   /** Get a datanode descriptor given corresponding DatanodeUUID */
   DatanodeDescriptor getDatanode(final String datanodeUuid) {
     if (datanodeUuid == null) {
@@ -482,7 +431,6 @@
     }
 
     return datanodeMap.get(datanodeUuid);
->>>>>>> fbf12270
   }
 
   /**
@@ -613,11 +561,7 @@
 
   /** Physically remove node from datanodeMap. */
   private void wipeDatanode(final DatanodeID node) {
-<<<<<<< HEAD
-    final String key = node.getStorageID();
-=======
     final String key = node.getDatanodeUuid();
->>>>>>> fbf12270
     synchronized (datanodeMap) {
       host2DatanodeMap.remove(datanodeMap.remove(key));
     }
@@ -744,6 +688,7 @@
           && node.isDecommissioned()) {
         // Include list is not empty, an existing datanode does not appear
         // in both include or exclude lists and it has been decommissioned.
+        // Remove it from the node list.
         it.remove();
       }
     }
@@ -778,15 +723,10 @@
   /** Start decommissioning the specified datanode. */
   private void startDecommission(DatanodeDescriptor node) {
     if (!node.isDecommissionInProgress() && !node.isDecommissioned()) {
-<<<<<<< HEAD
-      LOG.info("Start Decommissioning " + node + " with " + 
-          node.numBlocks() +  " blocks");
-=======
       for (DatanodeStorageInfo storage : node.getStorageInfos()) {
         LOG.info("Start Decommissioning " + node + " " + storage
             + " with " + storage.numBlocks() + " blocks");
       }
->>>>>>> fbf12270
       heartbeatManager.startDecommission(node);
       node.decommissioningStatus.setStartTime(now());
       
@@ -816,27 +756,6 @@
    * @throws DisallowedDatanodeException if the registration request is
    *    denied because the datanode does not match includes/excludes
    */
-<<<<<<< HEAD
-  private String newStorageID() {
-    String newID = null;
-    while(newID == null) {
-      newID = "DS" + Integer.toString(DFSUtil.getRandom().nextInt());
-      if (datanodeMap.get(newID) != null)
-        newID = null;
-    }
-    return newID;
-  }
-
-  /**
-   * Register the given datanode with the namenode. NB: the given
-   * registration is mutated and given back to the datanode.
-   *
-   * @param nodeReg the datanode registration
-   * @throws DisallowedDatanodeException if the registration request is
-   *    denied because the datanode does not match includes/excludes
-   */
-=======
->>>>>>> fbf12270
   public void registerDatanode(DatanodeRegistration nodeReg)
       throws DisallowedDatanodeException {
     InetAddress dnAddress = Server.getRemoteIp();
@@ -867,15 +786,9 @@
       }
         
       NameNode.stateChangeLog.info("BLOCK* registerDatanode: from "
-<<<<<<< HEAD
-          + nodeReg + " storage " + nodeReg.getStorageID());
-  
-      DatanodeDescriptor nodeS = datanodeMap.get(nodeReg.getStorageID());
-=======
           + nodeReg + " storage " + nodeReg.getDatanodeUuid());
   
       DatanodeDescriptor nodeS = getDatanode(nodeReg.getDatanodeUuid());
->>>>>>> fbf12270
       DatanodeDescriptor nodeN = host2DatanodeMap.getDatanodeByXferAddr(
           nodeReg.getIpAddr(), nodeReg.getXferPort());
         
@@ -910,8 +823,7 @@
          */        
           NameNode.stateChangeLog.info("BLOCK* registerDatanode: " + nodeS
               + " is replaced by " + nodeReg + " with the same storageID "
-<<<<<<< HEAD
-              + nodeReg.getStorageID());
+              + nodeReg.getDatanodeUuid());
         }
         
         boolean success = false;
@@ -943,20 +855,8 @@
           }
         }
         return;
-      } 
-  
-      // this is a new datanode serving a new data storage
-      if ("".equals(nodeReg.getStorageID())) {
-        // this data storage has never been registered
-        // it is either empty or was created by pre-storageID version of DFS
-        nodeReg.setStorageID(newStorageID());
-        if (NameNode.stateChangeLog.isDebugEnabled()) {
-          NameNode.stateChangeLog.debug(
-              "BLOCK* NameSystem.registerDatanode: "
-              + "new storageID " + nodeReg.getStorageID() + " assigned.");
-        }
-      }
-      
+      }
+
       DatanodeDescriptor nodeDescr 
         = new DatanodeDescriptor(nodeReg, NetworkTopology.DEFAULT_RACK);
       boolean success = false;
@@ -969,54 +869,6 @@
         addDatanode(nodeDescr);
         checkDecommissioning(nodeDescr);
         
-=======
-              + nodeReg.getDatanodeUuid());
-        }
-        
-        boolean success = false;
-        try {
-          // update cluster map
-          getNetworkTopology().remove(nodeS);
-          if(shouldCountVersion(nodeS)) {
-            decrementVersionCount(nodeS.getSoftwareVersion());
-          }
-          nodeS.updateRegInfo(nodeReg);
-
-          nodeS.setSoftwareVersion(nodeReg.getSoftwareVersion());
-          nodeS.setDisallowed(false); // Node is in the include list
-
-          // resolve network location
-          nodeS.setNetworkLocation(resolveNetworkLocation(nodeS));
-          getNetworkTopology().add(nodeS);
-            
-          // also treat the registration message as a heartbeat
-          heartbeatManager.register(nodeS);
-          incrementVersionCount(nodeS.getSoftwareVersion());
-          checkDecommissioning(nodeS);
-          success = true;
-        } finally {
-          if (!success) {
-            removeDatanode(nodeS);
-            wipeDatanode(nodeS);
-            countSoftwareVersions();
-          }
-        }
-        return;
-      }
-
-      DatanodeDescriptor nodeDescr 
-        = new DatanodeDescriptor(nodeReg, NetworkTopology.DEFAULT_RACK);
-      boolean success = false;
-      try {
-        nodeDescr.setNetworkLocation(resolveNetworkLocation(nodeDescr));
-        networktopology.add(nodeDescr);
-        nodeDescr.setSoftwareVersion(nodeReg.getSoftwareVersion());
-  
-        // register new datanode
-        addDatanode(nodeDescr);
-        checkDecommissioning(nodeDescr);
-        
->>>>>>> fbf12270
         // also treat the registration message as a heartbeat
         // no need to update its timestamp
         // because its is done when the descriptor is created
@@ -1138,7 +990,6 @@
   }
   
   /* Getter and Setter for stale DataNodes related attributes */
-<<<<<<< HEAD
 
   /**
    * Whether stale datanodes should be avoided as targets on the write path.
@@ -1163,32 +1014,6 @@
   }
 
   /**
-=======
-
-  /**
-   * Whether stale datanodes should be avoided as targets on the write path.
-   * The result of this function may change if the number of stale datanodes
-   * eclipses a configurable threshold.
-   * 
-   * @return whether stale datanodes should be avoided on the write path
-   */
-  public boolean shouldAvoidStaleDataNodesForWrite() {
-    // If # stale exceeds maximum staleness ratio, disable stale
-    // datanode avoidance on the write path
-    return avoidStaleDataNodesForWrite &&
-        (numStaleNodes <= heartbeatManager.getLiveDatanodeCount()
-            * ratioUseStaleDataNodesForWrite);
-  }
-
-  /**
-   * @return The time interval used to mark DataNodes as stale.
-   */
-  long getStaleInterval() {
-    return staleInterval;
-  }
-
-  /**
->>>>>>> fbf12270
    * Set the number of current stale DataNodes. The HeartbeatManager got this
    * number based on DataNodes' heartbeats.
    * 
@@ -1420,11 +1245,11 @@
 
         if (nodeinfo == null || !nodeinfo.isAlive) {
           return new DatanodeCommand[]{RegisterCommand.REGISTER};
-<<<<<<< HEAD
-        }
-
-        heartbeatManager.updateHeartbeat(nodeinfo, capacity, dfsUsed,
-            remaining, blockPoolUsed, xceiverCount, failedVolumes);
+        }
+
+        heartbeatManager.updateHeartbeat(nodeinfo, reports,
+                                         cacheCapacity, cacheUsed,
+                                         xceiverCount, failedVolumes);
 
         // If we are in safemode, do not send back any recovery / replication
         // requests. Don't even drain the existing queue of work.
@@ -1432,20 +1257,6 @@
           return new DatanodeCommand[0];
         }
 
-=======
-        }
-
-        heartbeatManager.updateHeartbeat(nodeinfo, reports,
-                                         cacheCapacity, cacheUsed,
-                                         xceiverCount, failedVolumes);
-
-        // If we are in safemode, do not send back any recovery / replication
-        // requests. Don't even drain the existing queue of work.
-        if(namesystem.isInSafeMode()) {
-          return new DatanodeCommand[0];
-        }
-
->>>>>>> fbf12270
         //check lease recovery
         BlockInfoUnderConstruction[] blocks = nodeinfo
             .getLeaseRecoveryCommand(Integer.MAX_VALUE);
@@ -1453,15 +1264,6 @@
           BlockRecoveryCommand brCommand = new BlockRecoveryCommand(
               blocks.length);
           for (BlockInfoUnderConstruction b : blocks) {
-<<<<<<< HEAD
-            DatanodeDescriptor[] expectedLocations = b.getExpectedLocations();
-            // Skip stale nodes during recovery - not heart beated for some time (30s by default).
-            List<DatanodeDescriptor> recoveryLocations =
-                new ArrayList<DatanodeDescriptor>(expectedLocations.length);
-            for (int i = 0; i < expectedLocations.length; i++) {
-              if (!expectedLocations[i].isStale(this.staleInterval)) {
-                recoveryLocations.add(expectedLocations[i]);
-=======
             final DatanodeStorageInfo[] storages = b.getExpectedStorageLocations();
             // Skip stale nodes during recovery - not heart beated for some time (30s by default).
             final List<DatanodeStorageInfo> recoveryLocations =
@@ -1469,21 +1271,11 @@
             for (int i = 0; i < storages.length; i++) {
               if (!storages[i].getDatanodeDescriptor().isStale(staleInterval)) {
                 recoveryLocations.add(storages[i]);
->>>>>>> fbf12270
               }
             }
             // If we only get 1 replica after eliminating stale nodes, then choose all
             // replicas for recovery and let the primary data node handle failures.
             if (recoveryLocations.size() > 1) {
-<<<<<<< HEAD
-              if (recoveryLocations.size() != expectedLocations.length) {
-                LOG.info("Skipped stale nodes for recovery : " +
-                    (expectedLocations.length - recoveryLocations.size()));
-              }
-              brCommand.add(new RecoveringBlock(
-                  new ExtendedBlock(blockPoolId, b),
-                  recoveryLocations.toArray(new DatanodeDescriptor[recoveryLocations.size()]),
-=======
               if (recoveryLocations.size() != storages.length) {
                 LOG.info("Skipped stale nodes for recovery : " +
                     (storages.length - recoveryLocations.size()));
@@ -1491,18 +1283,13 @@
               brCommand.add(new RecoveringBlock(
                   new ExtendedBlock(blockPoolId, b),
                   DatanodeStorageInfo.toDatanodeInfos(recoveryLocations),
->>>>>>> fbf12270
                   b.getBlockRecoveryId()));
             } else {
               // If too many replicas are stale, then choose all replicas to participate
               // in block recovery.
               brCommand.add(new RecoveringBlock(
                   new ExtendedBlock(blockPoolId, b),
-<<<<<<< HEAD
-                  expectedLocations,
-=======
                   DatanodeStorageInfo.toDatanodeInfos(storages),
->>>>>>> fbf12270
                   b.getBlockRecoveryId()));
             }
           }
@@ -1563,8 +1350,6 @@
     }
 
     return new DatanodeCommand[0];
-<<<<<<< HEAD
-=======
   }
 
   /**
@@ -1593,7 +1378,6 @@
       blockIds[i++] = cachedBlock.getBlockId();
     }
     return new BlockIdCommand(action, poolId, blockIds);
->>>>>>> fbf12270
   }
 
   /**
@@ -1622,13 +1406,9 @@
     LOG.info("Marking all datandoes as stale");
     synchronized (datanodeMap) {
       for (DatanodeDescriptor dn : datanodeMap.values()) {
-<<<<<<< HEAD
-        dn.markStaleAfterFailover();
-=======
         for(DatanodeStorageInfo storage : dn.getStorageInfos()) {
           storage.markStaleAfterFailover();
         }
->>>>>>> fbf12270
       }
     }
   }
@@ -1646,8 +1426,6 @@
     }
   }
 
-<<<<<<< HEAD
-=======
   /**
    * Reset the lastCachingDirectiveSentTimeMs field of all the DataNodes we
    * know about.
@@ -1660,14 +1438,10 @@
     }
   }
 
->>>>>>> fbf12270
   @Override
   public String toString() {
     return getClass().getSimpleName() + ": " + host2DatanodeMap;
   }
-<<<<<<< HEAD
-}
-=======
 
   public void clearPendingCachingCommands() {
     for (DatanodeDescriptor dn : datanodeMap.values()) {
@@ -1680,4 +1454,3 @@
     this.shouldSendCachingCommands = shouldSendCachingCommands;
   }
 }
->>>>>>> fbf12270
