--- conflicted
+++ resolved
@@ -241,19 +241,11 @@
         FileDiff diff = new FileDiff(pbf.getSnapshotId(), copy, null,
             pbf.getFileSize());
         List<BlockProto> bpl = pbf.getBlocksList();
-<<<<<<< HEAD
         // in file diff there can only be contiguous blocks
-        BlockInfoContiguous[] blocks = new BlockInfoContiguous[bpl.size()];
-        for(int j = 0, e = bpl.size(); j < e; ++j) {
-          Block blk = PBHelper.convert(bpl.get(j));
-          BlockInfoContiguous storedBlock =
-              (BlockInfoContiguous) fsn.getBlockManager().getStoredBlock(blk);
-=======
         BlockInfo[] blocks = new BlockInfo[bpl.size()];
         for(int j = 0, e = bpl.size(); j < e; ++j) {
           Block blk = PBHelper.convert(bpl.get(j));
           BlockInfo storedBlock =  fsn.getBlockManager().getStoredBlock(blk);
->>>>>>> 456e901a
           if(storedBlock == null) {
             storedBlock = (BlockInfoContiguous) fsn.getBlockManager()
                 .addBlockCollectionWithCheck(new BlockInfoContiguous(blk,
