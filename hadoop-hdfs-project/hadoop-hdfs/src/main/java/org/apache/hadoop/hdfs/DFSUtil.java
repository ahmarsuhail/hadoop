--- conflicted
+++ resolved
@@ -242,15 +242,8 @@
       if (i < pathComponents.length - 1) {
         result.append(Path.SEPARATOR_CHAR);
       }
-<<<<<<< HEAD
-      return result.toString();
-    } catch (UnsupportedEncodingException ex) {
-      throw new AssertionError("UTF-8 encoding is not supported.");
-    }
-=======
     }
     return result.toString();
->>>>>>> 43f17f6e
   }
 
   /** Convert an object representing a path to a string. */
